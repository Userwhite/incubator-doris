--- conflicted
+++ resolved
@@ -242,23 +242,15 @@
     // Only predicate on key column can be pushed down.
     virtual bool _is_key_column(const std::string& col_name) { return false; }
 
-<<<<<<< HEAD
     // Return true if it is value column and type is REPLACE or REPLACE_IF_NOT_NULL
     virtual bool _is_uniq_agg_column(const std::string& col_name) { return false; }
 
-protected:
-    RuntimeState* _state;
-    // For load scan node, there should be both input and output tuple descriptor.
-    // For query scan node, there is only output_tuple_desc.
-    TupleId _input_tuple_id = -1;
-=======
     Status _prepare_scanners(const int query_parallel_instance_num);
 
     bool _is_pipeline_scan = false;
     bool _shared_scan_opt = false;
 
     // the output tuple of this scan node
->>>>>>> ce8dfd35
     TupleId _output_tuple_id = -1;
     const TupleDescriptor* _output_tuple_desc = nullptr;
 
