--- conflicted
+++ resolved
@@ -108,11 +108,10 @@
     for (auto pred : _value_col_predicates) {
         delete pred;
     }
-<<<<<<< HEAD
     for (auto pred : _obsolete_predicates) {
-=======
+        delete pred;
+    }
     for (auto pred : _col_preds_except_leafnode_of_andnode) {
->>>>>>> ce8dfd35
         delete pred;
     }
 }
@@ -471,7 +470,6 @@
         ColumnPredicate* predicate =
                 parse_to_predicate(column, index, tmp_cond, _predicate_arena.get());
         if (predicate != nullptr) {
-<<<<<<< HEAD
             FieldAggregationMethod aggregate_method = _tablet_schema->field_index(condition.column_name)).aggregation();
 
             bool can_pushdown_rowset_reader = false;
@@ -487,21 +485,17 @@
                 }
             }
 
+            // record condition value into predicate_params in order to pushdown segment_iterator,
+            // _gen_predicate_result_sign will build predicate result unique sign with condition value
+            auto predicate_params = predicate->predicate_params();
+            predicate_params->value = condition.condition_values[0];
+            predicate_params->marked_by_runtime_filter = condition.marked_by_runtime_filter;
             if (aggregate_method != FieldAggregationMethod::OLAP_FIELD_AGGREGATION_NONE) {
                 if (can_pushdown_rowset_reader) {
                     _value_col_predicates.push_back(predicate);
                 } else {
                     _obsolete_predicates.push_back(predicate);
                 }
-=======
-            // record condition value into predicate_params in order to pushdown segment_iterator,
-            // _gen_predicate_result_sign will build predicate result unique sign with condition value
-            auto predicate_params = predicate->predicate_params();
-            predicate_params->value = condition.condition_values[0];
-            predicate_params->marked_by_runtime_filter = condition.marked_by_runtime_filter;
-            if (column.aggregation() != FieldAggregationMethod::OLAP_FIELD_AGGREGATION_NONE) {
-                _value_col_predicates.push_back(predicate);
->>>>>>> ce8dfd35
             } else {
                 _col_predicates.push_back(predicate);
             }
@@ -538,7 +532,6 @@
     };
 
     for (const auto& filter : read_params.function_filters) {
-<<<<<<< HEAD
         auto function_col_uid = _tablet_schema->column(filter._col_name).unique_id();
         FieldAggregationMethod aggregate_method = _tablet_schema->column_by_uid(function_col_uid).aggregation();
         if (aggregate_method != FieldAggregationMethod::OLAP_FIELD_AGGREGATION_NONE) {
@@ -553,8 +546,7 @@
         } else {
             _col_predicates.emplace_back(_parse_to_predicate(filter));
         }
-=======
-        _col_predicates.emplace_back(_parse_to_predicate(filter));
+      
         auto* pred = _col_predicates.back();
         const auto& col = _tablet->tablet_schema()->column(pred->column_id());
         auto is_like = is_like_predicate(pred);
@@ -598,7 +590,6 @@
         auto& runtime_predicate =
                 read_params.runtime_state->get_query_ctx()->get_runtime_predicate();
         runtime_predicate.set_tablet_schema(_tablet_schema);
->>>>>>> ce8dfd35
     }
 }
 
